"""
Azure Blob storage

More file operation examples:
https://github.com/Azure/azure-sdk-for-python/blob/main/sdk/storage/azure-storage-blob/samples/blob_samples_directory_interface.py
"""

import logging
import re
from pathlib import Path

from azure.storage.blob import BlobServiceClient
from azure.storage.blob import ContainerClient

from jgutils import fileops as fl
from jgutils import functions as f
from jgutils.logger import get_log
from jgutils.secrets import SecretsManager

log = get_log(__name__)

# azure blob logs every http request by default
logging.getLogger('azure.core.pipeline.policies').setLevel(logging.WARNING)


<<<<<<< HEAD
class BlobStorage:
=======
class BlobStorage():
>>>>>>> ad876612
    def __init__(self, container: str | Path) -> None:
        """

        Parameters
        ----------
        container : str, optional
            container to use by default, by default 'jambot-app'
        """
        # TODO fix this
        creds = SecretsManager('azure_blob.yaml').load()
        self.client = BlobServiceClient.from_connection_string(
            creds['connection_string'])

        # pass in full dir, but only use name
        _p_local = None
        if isinstance(container, Path):
            _p_local = container
            fl.check_path(_p_local)
            container = container.name

        self._p_local = _p_local
        self.container = container

    @property
    def p_local(self) -> Path:
        """Local directory to upload/download to/from"""
        if self._p_local is None:
            raise RuntimeError('self.p_local not set!')

        return self._p_local

<<<<<<< HEAD
    def get_container(
            self,
            container: str | ContainerClient | None = None) -> ContainerClient:
=======
    def get_container(self, container: str | ContainerClient = None) -> ContainerClient:
>>>>>>> ad876612
        """Get container object

        Parameters
        ----------
        container : str | ContainerClient
            container/container name

        Returns
        -------
        ContainerClient
        """

        # container already init
        if isinstance(container, ContainerClient):
            return container

        container = container or self.container
        return self.client.get_container_client(container)

    def clear_container(
            self,
<<<<<<< HEAD
            container: str | ContainerClient | None = None,
=======
            container: str | ContainerClient = None,
>>>>>>> ad876612
            match: str = '.') -> None:
        """Delete all files in container

        Parameters
        ----------
        container : str | ContainerClient
            container name
        match : str, optional
            only delete if filename matches pattern
        """
        container = self.get_container(container)
        blob_list = [b.name for b in container.list_blobs()
                     if re.search(match, b.name, flags=re.IGNORECASE)]

        # Delete blobs
        container.delete_blobs(*blob_list)

    def upload_dir(
            self,
            p: Path = None,
<<<<<<< HEAD
            container: str | ContainerClient | None = None,
=======
            container: str | ContainerClient = None,
>>>>>>> ad876612
            mirror: bool = True,
            match: str = '.') -> None:
        """Upload entire dir files to container

        Parameters
        ----------
        p : Path
            dir to upload, default self.p_local
<<<<<<< HEAD
        container : str | ContainerClient | None
=======
        container : str | ContainerClient, optional
>>>>>>> ad876612
        mirror : bool, optional
            if true, delete all contents from container first
        match : str, optional
            only upload if filename matches pattern
        """
        if p is None:
            p = self.p_local

        self._validate_dir(p)
        container = self.get_container(container)

        if mirror:
            self.clear_container(container, match=match)

        i = 0
        for _p in p.iterdir():
            if not _p.is_dir() and re.search(match, _p.name, flags=re.IGNORECASE):
                self.upload_file(p=_p, container=container, _log=False)
                i += 1

        log.info(
            f'Uploaded [{i}] file(s) to container "{container.container_name}"')

    def download_dir(
            self,
            p: Path = None,
<<<<<<< HEAD
            container: str | ContainerClient | None = None,
=======
            container: str | ContainerClient = None,
>>>>>>> ad876612
            mirror: bool = True,
            match: str = '.') -> None:
        """Download entire container to local dir

        Parameters
        ----------
        p : Path
            dir to download to
<<<<<<< HEAD
        container : str | ContainerClient | None
=======
        container : str | ContainerClient, optional
>>>>>>> ad876612
        mirror : bool, optional
            if true, clear local dir first, by default True
        match : str, optional
            only download if filename matches pattern
        """
        if p is None:
            p = self.p_local

        self._validate_dir(p)
        container = self.get_container(container)

        if mirror:
            for _p in p.iterdir():
                if re.search(match, _p.name, flags=re.IGNORECASE):
                    _p.unlink()

        # blob here is BlobProperties
        i = 0
        try:
            for blob in container.list_blobs():

                # limit files to download w re search
                if re.search(match, blob.name, flags=re.IGNORECASE):
                    self.download_file(
                        p=p / blob.name, container=container, _log=False)

                    i += 1
        except Exception as e:
            msg = f'Failed to download files from container "{container.container_name}"'
            # cm.discord(msg, channel='err', log=log.warning)
            raise e

        log.info(
            f'Downloaded [{i}] file(s) from container "{container.container_name}"')

    def download_file(
            self,
            p: Path | str,
<<<<<<< HEAD
            container: str | ContainerClient | None = None,
=======
            container: str | ContainerClient = None,
>>>>>>> ad876612
            _log: bool = True) -> Path:
        """Download file from container and save to local file

        Parameters
        ----------
        p : Path | str
            path to save to, p.name will be used to find file in blob
            - if str, must have p_local set
        container : str | ContainerClient | None
        """
        if isinstance(p, str):
            p = self.p_local / p

        container = self.get_container(container)
        blob = container.get_blob_client(p.name)

        fl.check_path(p)

        with p.open('wb') as file:
            file.write(blob.download_blob().readall())

        if _log:
            log.info(
                f'Downloaded "{blob.blob_name}" from container "{container.container_name}"')

        return p

    def upload_file(
            self,
            p: Path,
<<<<<<< HEAD
            container: str | ContainerClient | None = None,
=======
            container: str | ContainerClient = None,
>>>>>>> ad876612
            _log: bool = True) -> None:
        """Save local file to container

        Parameters
        ----------
        p : Path
            Path obj to upload to blob storage
        container : str | ContainerClient | None
        """
        container = self.get_container(container)

        if not p.exists():
            raise FileNotFoundError(f'Data file: "{p.name}" does not exist.')

        with p.open('rb') as file:
            blob = container.upload_blob(
                name=p.name, data=file, overwrite=True)

        if _log:
            log.info(
                f'Uploaded "{blob.blob_name}" to container "{container.container_name}"')

    def show_containers(self) -> None:
        """Show list of container names"""
        names = [c.name for c in self.client.list_containers()]
        f.pretty_dict(names)

    def list_files(self, container: str | None = None, match: str = '.') -> list[str]:
        """Get list of files in container

        Parameters
        ----------
        container : str, optional
            container to show files in, default self.container
        match : str, optional
            list if filename matches pattern

        Returns
        -------
        list[str]
            list of files in container
        """
        _container = self.get_container(container)
        return sorted([b.name for b in _container.list_blobs()
                       if re.search(match, b.name, flags=re.IGNORECASE)])

    def show_files(self, container: str | None = None, **kw) -> None:
        """Print list of files in container

        Parameters
        ----------
        container : str, optional
            container to show files in, default self.container
        """
        f.pretty_dict(self.list_files(container, **kw))

    def create_container(self, name: str) -> None:
        """Wrapper to create container in storage account

        Parameters
        ----------
        name : str
            name of container
        """
        self.client.create_container(name)

    def _validate_dir(self, p: Path) -> None:
        """Check if path is valid directory

        Parameters
        ----------
        p : Path
            path to check
        """
        if not p.is_dir():
            raise ValueError(f'p is not a directory: "{p}"')<|MERGE_RESOLUTION|>--- conflicted
+++ resolved
@@ -23,11 +23,7 @@
 logging.getLogger('azure.core.pipeline.policies').setLevel(logging.WARNING)
 
 
-<<<<<<< HEAD
-class BlobStorage:
-=======
 class BlobStorage():
->>>>>>> ad876612
     def __init__(self, container: str | Path) -> None:
         """
 
@@ -59,13 +55,7 @@
 
         return self._p_local
 
-<<<<<<< HEAD
-    def get_container(
-            self,
-            container: str | ContainerClient | None = None) -> ContainerClient:
-=======
     def get_container(self, container: str | ContainerClient = None) -> ContainerClient:
->>>>>>> ad876612
         """Get container object
 
         Parameters
@@ -87,11 +77,7 @@
 
     def clear_container(
             self,
-<<<<<<< HEAD
-            container: str | ContainerClient | None = None,
-=======
-            container: str | ContainerClient = None,
->>>>>>> ad876612
+            container: str | ContainerClient = None,
             match: str = '.') -> None:
         """Delete all files in container
 
@@ -112,11 +98,7 @@
     def upload_dir(
             self,
             p: Path = None,
-<<<<<<< HEAD
-            container: str | ContainerClient | None = None,
-=======
-            container: str | ContainerClient = None,
->>>>>>> ad876612
+            container: str | ContainerClient = None,
             mirror: bool = True,
             match: str = '.') -> None:
         """Upload entire dir files to container
@@ -125,11 +107,7 @@
         ----------
         p : Path
             dir to upload, default self.p_local
-<<<<<<< HEAD
-        container : str | ContainerClient | None
-=======
         container : str | ContainerClient, optional
->>>>>>> ad876612
         mirror : bool, optional
             if true, delete all contents from container first
         match : str, optional
@@ -156,11 +134,7 @@
     def download_dir(
             self,
             p: Path = None,
-<<<<<<< HEAD
-            container: str | ContainerClient | None = None,
-=======
-            container: str | ContainerClient = None,
->>>>>>> ad876612
+            container: str | ContainerClient = None,
             mirror: bool = True,
             match: str = '.') -> None:
         """Download entire container to local dir
@@ -169,11 +143,7 @@
         ----------
         p : Path
             dir to download to
-<<<<<<< HEAD
-        container : str | ContainerClient | None
-=======
         container : str | ContainerClient, optional
->>>>>>> ad876612
         mirror : bool, optional
             if true, clear local dir first, by default True
         match : str, optional
@@ -212,11 +182,7 @@
     def download_file(
             self,
             p: Path | str,
-<<<<<<< HEAD
-            container: str | ContainerClient | None = None,
-=======
-            container: str | ContainerClient = None,
->>>>>>> ad876612
+            container: str | ContainerClient = None,
             _log: bool = True) -> Path:
         """Download file from container and save to local file
 
@@ -247,11 +213,7 @@
     def upload_file(
             self,
             p: Path,
-<<<<<<< HEAD
-            container: str | ContainerClient | None = None,
-=======
-            container: str | ContainerClient = None,
->>>>>>> ad876612
+            container: str | ContainerClient = None,
             _log: bool = True) -> None:
         """Save local file to container
 

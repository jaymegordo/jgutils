import warnings
from collections.abc import Iterable
from datetime import date
from datetime import datetime as dt
from pathlib import Path
from typing import TYPE_CHECKING
from typing import Any
<<<<<<< HEAD
from collections.abc import Iterable
=======
>>>>>>> ad876612
from typing import overload

import pandas as pd

from jgutils import typing as tp

if TYPE_CHECKING:
    from jgutils.typing import Listable
    from jgutils.typing import T

#  from pandas.to_datetime
warnings.filterwarnings(
    'ignore', message='Discarding nonzero nanoseconds in conversion.')


def check_path(p: Path | str, force_file: bool = False) -> Path:
    """Create path if doesn't exist

    Parameters
    ----------
    p : Path | str
        path to check
    force_file : bool, optional
        if True, path IS a file (eg files with extensions), by default False

    Returns
    -------
    Path
        Path checked
    """
    p = Path(p)

    if p.exists():
        return p

    p_create = p if (
        p.is_dir() or not '.' in p.name) and not force_file else p.parent

    # if file, create parent dir, else create dir
    p_create.mkdir(parents=True, exist_ok=True)

    return p


def flatten_list_list(lst: list[list['T']]) -> list['T']:
    """Flatten single level nested list of lists

    Parameters
    ----------
    lst : list[list]

    Returns
    -------
    list
        flattened list
    """
    return [item for sublist in lst for item in sublist]


@overload
def as_list(items: 'Listable[T]') -> list['T']:
    ...


@overload
def as_list(items: dict[Any, Any]) -> list[tuple[Any, Any]]:
    ...


@overload
def as_list(items: str) -> list[str]:
    ...


@overload
def as_list(items: None) -> list[Any]:
    ...


def as_list(
<<<<<<< HEAD
        items: Listable[T] | dict[Any, Any] | str | None
) -> list[T] | list[tuple[Any, Any]] | list[str] | list[Any]:
=======
        items: tp.Listable['T'] | dict[Any, Any] | str | None
) -> list['T'] | list[tuple[Any, Any]] | list[str] | list[Any]:
>>>>>>> ad876612
    """Convert single item or iterable of items to list
    - if items is None, return empty list

    Parameters
    ----------
    items : Union[Listable[T], dict[Any, Any], str, None]
        item, iterable of items, single str, dict, or None

    Returns
    -------
    Union[list[T], list[tuple[Any, Any]], list[str], list[Any]]
        list of items

    Examples
    --------
    >>> as_list(['a', 'b'])
    ['a', 'b']
    >>> as_list(dict(a=1, b=2))
    [('a', 1), ('b', 2)]
    >>> as_list('thing')
    ['thing']
    >>> as_list(None)
    []
    """
    if items is None:
        return []
    elif isinstance(items, str):
        return [items]
    elif isinstance(items, dict):
        return list(items.items())
    elif isinstance(items, Iterable):
        return list(items)
    else:
        return [items]


def last_day_of_period(date: dt, freq: str) -> dt:
    """Return the last day of the period that the given date falls in using pandas.

    Parameters
    ----------
    date : dt
        date to find last day of period for
    freq : str
        frequency of period, must be 'Y', 'M', or 'W'

    Returns
    -------
    dt
        last day of period that date falls in
    """
    # Validate frequency
    if freq not in ('Y', 'M', 'ME', 'W'):
        raise ValueError("freq must be 'Y', 'M', or 'W'")

    # Convert datetime to pandas Period
    period = pd.Period(date, freq=freq)

    # Return the end time of the period as a datetime with time set to 00:00:00
    return period.end_time.to_pydatetime() \
        .replace(hour=0, minute=0, second=0, microsecond=0)


def format_d_rng(d_rng: tuple[dt | date, dt | date]) -> str:
    """Format date range as string

    Parameters
    ----------
    d_rng : tuple[dt, dt]
        date range

    Returns
    -------
    str
        formatted date range
    """
    return f'{d_rng[0].strftime(tp.DATE_FMT)} - {d_rng[1].strftime(tp.DATE_FMT)}'<|MERGE_RESOLUTION|>--- conflicted
+++ resolved
@@ -5,10 +5,6 @@
 from pathlib import Path
 from typing import TYPE_CHECKING
 from typing import Any
-<<<<<<< HEAD
-from collections.abc import Iterable
-=======
->>>>>>> ad876612
 from typing import overload
 
 import pandas as pd
@@ -89,13 +85,8 @@
 
 
 def as_list(
-<<<<<<< HEAD
-        items: Listable[T] | dict[Any, Any] | str | None
-) -> list[T] | list[tuple[Any, Any]] | list[str] | list[Any]:
-=======
         items: tp.Listable['T'] | dict[Any, Any] | str | None
 ) -> list['T'] | list[tuple[Any, Any]] | list[str] | list[Any]:
->>>>>>> ad876612
     """Convert single item or iterable of items to list
     - if items is None, return empty list
 
